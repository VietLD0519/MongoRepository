# JohnKnoop.MongoRepository

An easy-to-configure, powerful repository for MongoDB with support for multi-tenancy


- [Getting started](#getting-started)
- [Querying](#querying)
	- [Get by id](#get-by-id)
		- [Projection](#get-by-id)
	- [Find by expression](#find-by-expression)
		- [Count, Sort, Skip, Limit, Project, Cursor](#find-by-expression)
	- [LINQ](#linq)
- [Inserting, updating and deleting](#inserting-updating-and-deleting)
	- [InsertAsync, InsertManyAsync](#insertasync-insertmanyasync)
	- [ModifyOneAsync, ModifyManyAsync](#modifyoneasync-modifymanyasync)
	- [ModifyOneBulkAsync](#modifyonebulkasync)
	- [FindOneAndModifyAsync](#findoneandmodifyasync),
	- [Aggregation](#aggregation)
	- [Deleting](#deleting)
		- [Soft-deletes](#soft-deleting)
- [Advanced features](#advanced-features)
	- [Counters](#counters)
	- [Deleting properties](#deleting-properties)
- Configuration
	- [Multi-tenancy](#multi-tenancy)
	- [Polymorphism](#polymorphism)
	- [Indices](#indices)
	- [Capped collections](#capped-collections)
	- [Unconventional id properties](#unconventional-id-properties)
	- [DI frameworks](#di-frameworks)
		- [Ninject](#ninject)
		- [.Net Core](#net-core)

## Getting started

    PM> Install-Package JohnKnoop.MongoRepository

### Configure mappings, indices, multitenancy etc with a few lines of code...

```C#
MongoRepository.Configure()
	.Database("HeadOffice", db => db
		.Map<Employee>()
	)
	.DatabasePerTenant("Zoo", db => db
		.Map<AnimalKeeper>()
		.Map<Enclosure>("Enclosures")
		.Map<Animal>("Animals", x => x
			.WithIdProperty(animal => animal.NonConventionalId)
			.WithIndex(animal => animal.Name, unique: true)
		)
	)
	.Build();
```
[See more options](#configuration)
### ...then start hacking away
<<<<<<< HEAD

```C#
var employeeRepository = mongoClient.GetRepository<Employee>();
=======
```C#
var Repository = mongoClient.GetRepository<>();
>>>>>>> d3cbb987
var animalRepository = mongoClient.GetRepository<Animal>(tenantKey);
```

## Querying

### Get by id
```C#
await repository.GetAsync("id");
await repository.GetAsync<SubType>("id");

// With projection
await repository.GetAsync("id", x => x.TheOnlyPropertyIWant);
await repository.GetAsync<SubType>("id", x => new
	{
		x.SomeProperty,
		x.SomeOtherProperty
	}
);
```

### Find by expression

```C#
await repository.Find(x => x.SomeProperty == someValue);
await repository.Find<SubType>(x => x.SomeProperty == someValue);
await repository.Find(x => x.SomeProperty, regexPattern);
```
Returns an [IFindFluent](http://api.mongodb.com/csharp/current/html/T_MongoDB_Driver_IFindFluent_2.htm) which offers methods like `ToListAsync`, `CountAsync`, `Project`, `Skip` and `Limit`

<<<<<<< HEAD
Examples:

```C#
var dottedAnimals = await repository
	.Find(x => x.Coat == "dotted")
	.Limit(10)
	.Project(x => x.Species)
	.ToListAsync()
```

=======
>>>>>>> d3cbb987
### LINQ
```C#
repository.Query();
repository.Query<SubType>();
```
Returns an [IMongoQueryable](http://api.mongodb.com/csharp/current/html/T_MongoDB_Driver_Linq_IMongoQueryable.htm) which offers async versions of all the standard LINQ methods.

Examples:

```C#
var dottedAnimals = await repository.Query()
	.Where(x => x.Coat == "dotted")
	.Take(10)
	.Select(x => x.Species)
	.ToListAsync()
```

## Inserting, updating and deleting
### InsertAsync, InsertManyAsync

```C#
await repository.InsertAsync(someObject);
await repository.InsertManyAsync(someCollectionOfObjects);
```

### ModifyOneAsync, ModifyManyAsync
```C#
// Modify one document
await repository.ModifyOneAsync("id", x => x.Set(y => y.SomeProperty, someValue), upsert: true);
await repository.ModifyOneAsync(x => x.SomeProperty == someValue, x => x.Push(y => y.SomeCollection, someValue));
await repository.ModifyOneAsync<SubType>(x => x.SomeProperty == someValue, x => x.Push(y => y.SomeCollection, someValue));

// Modify all documents matched by filter
await repository.ModifyManyAsync(x => x.SomeProperty == someValue, x => x.Inc(y => y.SomeProperty, 5));
```
### ModifyOneBulkAsync
Perform multiple update operations with different filters in one db roundtrip.
```C#
await repository.ModifyOneBulkAsync(new List<ModifyOneCommand<MyEntity>> {
	new ModifyOneCommand<MyEntity> {
		Filter = x => x.SomeProperty = "foo",
		Update = x => x.Set(y => y.SomeOtherProperty, 10)
	},
	new ModifyOneCommand<MyEntity> {
		Filter = x => x.SomeProperty = "bar",
		Update = x => x.Set(y => y.SomeOtherProperty, 20)
	}
});
```
### FindOneAndModifyAsync
This is a really powerful feature of MongoDB, in that it lets you update and retrieve a document atomically.
```C#
var entityAfterUpdate = await repository.FindOneAndModifyAsync(
	filter: x => x.SomeProperty.StartsWith("Hello"),
	update: x => x.AddToSet(y => y.SomeCollection, someItem)
);

var entityAfterUpdate = await repository.FindOneAndModifyAsync(
	filter: x => x.SomeProperty.StartsWith("Hello"),
	update: x => x.PullFilter(y => y.SomeCollection, y => y.SomeOtherProperty == 5),
	returnProjection: x => new {
		x.SomeCollection
	},
	returnedDocumentState: ReturnedDocumentState.AfterUpdate,
	upsert: true
);
```
### Aggregation
```C#
repository.Aggregate();
repository.Aggregate(options);
```
Returns an [IAggregateFluent](http://api.mongodb.com/csharp/current/html/T_MongoDB_Driver_IAggregateFluent_1.htm) which offers methods like `AppendStage`, `Group`, `Match`, `Unwind`, `Out`, `Lookup` etc.

### Deleting
```C#
await repository.DeleteByIdAsync("id");
await repository.DeleteManyAsync(x => x.SomeProperty === someValue);
```
#### Soft-deleting
Soft-deleting an entity will move it to a different collection, preserving type-information.
```C#
await repository.DeleteByIdAsync("id", softDelete: true);
```
Listing soft-deleted entities:
```C#
await repository.ListTrash();
```
## Advanced features

### Counters

Auto-incrementing fields is a feature of most relational databases that unfortunately isn't supported by MongoDB. To get around this, _counters_ are a way to solve the problem of incrementing a number with full concurrency support.
```C#
var value = await repository.GetCounterValueAsync();
var value = await repository.GetCounterValueAsync("MyNamedCounter");
```
Atomically increment and read the value of a counter:
```C#
var value = await repository.IncrementCounterAsync(); // Increment by 1
var value = await repository.IncrementCounterAsync(name: "MyNamedCounter", incrementBy: 5);
```
Reset a counter:
```C#
await repository.ResetCounterAsync(); // Reset to 1
await repository.ResetCounterAsync(name: "MyNamedCounter", newValue: 5);
```

### Deleting properties

Delete a property from a document:

```C#
await repository.DeletePropertyAsync(x => x.SomeProperty == someValue, x => x.PropertyToRemove);
```

## Configuration

Configuration is done once, when the application is started. Use `MongoRepository.Configure()` as shown below.

### Multi-tenancy

Database-per-tenant style multi-tenancy is supported. When defining a database, just use the `DatabasePerTenant` method:

```C#
MongoRepository.Configure()
	// Every tenant should have their own Sales database
	.DatabasePerTenant("Sales", db => db
		.Map<Order>()
		.Map<Customer>("Customers")
	)
	.Build();
```
The name of the database will be "{tenant key}_{database name}".

### Polymorphism

Mapping a type hierarchy to the same collection is easy. Just map the base type using `MapAlongWithSubclassesInSameAssembly<MyBaseType>()`. It takes all the same arguments as `Map`.

### Indices

Indices are defined when mapping a type:
```C#
MongoRepository.Configure()
	// Every tenant should have their own Sales database
	.Database("Zoo", db => db
		.Map<Animal>("Animals", x => x
			.WithIndex(a => a.Species)
			.WithIndex(a => a.EnclosureNumber, unique: true)
			.WithIndex(a => a.LastVaccinationDate, sparse: true)
		)
		.Map<FeedingRoutine>("FeedingRoutines", x => x
			// Composite index
			.WithIndex(new { Composite index })
		)
	)
	.Build();
```

### Capped collections
### Unconventional id properties

### DI frameworks
#### .NET Core

When configuring the application services, iterate through the mapped types and bind each generic repository

```C#
MongoRepository.GetMappedTypes().ForEach(entityType =>
	{
		services.AddTransient(typeof(IRepository<>).MakeGenericType(entityType), provider =>
		{
			var mongoClient = provider.GetService<IMongoClient>();
			var httpContextAccessor = provider.GetService<IHttpContextAccessor>();
			
			// In this example, we get the tenant key from the HttpContext, but you might get it from anywhere
			var tenantKey = httpContextAccessor.HttpContext?.Items["TenantKey"];

			var getRepositoryMethod = typeof(MongoConfiguration).GetMethod(nameof(MongoConfiguration.GetRepository));
			var getRepositoryMethodGeneric = getRepositoryMethod.MakeGenericMethod(entityType);
			return getRepositoryMethodGeneric.Invoke(this, new object[] { mongoClient, tenantKey });
		});
	});
```

#### Ninject

```C#
this.Bind(typeof(IRepository<>)).ToMethod(context =>
{
	Type entityType = context.GenericArguments[0];
	var mongoClient = context.Kernel.Get<IMongoClient>();
	var tenantKey = /* Pull out your tenent key from auth ticket or Owin context or what suits you best */;

	var getRepositoryMethod = typeof(MongoConfiguration).GetMethod(nameof(MongoConfiguration.GetRepository));
	var getRepositoryMethodGeneric = getRepositoryMethod.MakeGenericMethod(entityType);
	return getRepositoryMethodGeneric.Invoke(this, new object[] { mongoClient, tenantKey });
});
```<|MERGE_RESOLUTION|>--- conflicted
+++ resolved
@@ -54,14 +54,9 @@
 ```
 [See more options](#configuration)
 ### ...then start hacking away
-<<<<<<< HEAD
 
 ```C#
 var employeeRepository = mongoClient.GetRepository<Employee>();
-=======
-```C#
-var Repository = mongoClient.GetRepository<>();
->>>>>>> d3cbb987
 var animalRepository = mongoClient.GetRepository<Animal>(tenantKey);
 ```
 
@@ -91,7 +86,6 @@
 ```
 Returns an [IFindFluent](http://api.mongodb.com/csharp/current/html/T_MongoDB_Driver_IFindFluent_2.htm) which offers methods like `ToListAsync`, `CountAsync`, `Project`, `Skip` and `Limit`
 
-<<<<<<< HEAD
 Examples:
 
 ```C#
@@ -100,10 +94,7 @@
 	.Limit(10)
 	.Project(x => x.Species)
 	.ToListAsync()
-```
-
-=======
->>>>>>> d3cbb987
+
 ### LINQ
 ```C#
 repository.Query();
@@ -119,7 +110,6 @@
 	.Take(10)
 	.Select(x => x.Species)
 	.ToListAsync()
-```
 
 ## Inserting, updating and deleting
 ### InsertAsync, InsertManyAsync
